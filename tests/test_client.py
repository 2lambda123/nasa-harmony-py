--- conflicted
+++ resolved
@@ -10,11 +10,7 @@
 from harmony.harmony import BBox, Client, Collection, Request
 
 
-<<<<<<< HEAD
-def expected_url(collection_id, variables='all'):
-=======
-def expected_submit_url(collection_id):
->>>>>>> 9c86a997
+def expected_submit_url(collection_id, variables='all'):
     return (f'https://harmony.uat.earthdata.nasa.gov/{collection_id}'
             f'/ogc-api-coverages/1.0.0/collections/{variables}/coverage/rangeset')
 
@@ -33,7 +29,7 @@
     if request.temporal:
         start = request.temporal['start']
         stop = request.temporal['stop']
-        temporal_params = [f'subset=time(\'{start.isoformat()}\':\'{stop.isoformat()}\')']
+        temporal_params = [f'subset=time("{start.isoformat()}":"{stop.isoformat()}")']
 
     query_params = '&'.join(spatial_params + temporal_params)
     if request.format is not None:
@@ -221,7 +217,6 @@
     assert urllib.parse.unquote(responses.calls[0].request.url).index(expected) >= 0
 
 
-<<<<<<< HEAD
 @pytest.mark.parametrize('variables,expected', [
     (['one'], 'one'),
     (['red_var', 'green_var', 'blue_var'], 'red_var,green_var,blue_var'),
@@ -236,13 +231,14 @@
     )
     responses.add(
         responses.GET,
-        expected_url(collection.id, expected),
+        expected_submit_url(collection.id, expected),
         status=200,
         json=expected_job(collection.id, 'abcd-1234'),
     )
 
     Client(should_validate_auth=False).submit(request)
-=======
+
+
 @responses.activate
 def test_status():
     collection = Collection(id='C333666999-EOSDIS')
@@ -290,5 +286,4 @@
     assert len(responses.calls) == 1
     assert responses.calls[0].request is not None
     assert urllib.parse.unquote(responses.calls[0].request.url) == expected_status_url(job_id)
-    assert actual_progress == expected_progress
->>>>>>> 9c86a997
+    assert actual_progress == expected_progress