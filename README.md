--- conflicted
+++ resolved
@@ -1,9 +1,3 @@
-<<<<<<< HEAD
-WHADDYA THINK ABOUT THIS AT THE TOP OF THE READEMEME?
-=======
-TESTING
->>>>>>> e18a61aa
-
 # harmony-py
 
 `harmony-py` is a Python library for integrating with NASA's [Harmony](https://harmony.earthdata.nasa.gov/).
